--- conflicted
+++ resolved
@@ -491,24 +491,6 @@
                 ns_len: 5,
                 min_len: 6,
             },
-<<<<<<< HEAD
-            // Specific test cases
-            TestVector {
-                aes: AesType::AES256,
-                key: vec![0; 32],
-                radix: 2,
-                tweak: vec![],
-                pt: vec![
-                    0, 0, 0, 0, 0, 0, 0, 0, 0, 0, 0, 0, 0, 0, 0, 0, 0, 0, 0, 0, 0, 0, 0, 0, 0, 0,
-                    0, 0, 0, 0, 0, 0,
-                ],
-                ct: vec![
-                    1, 1, 0, 1, 1, 1, 1, 0, 1, 0, 0, 1, 1, 1, 1, 1, 0, 0, 1, 0, 0, 0, 0, 0, 1, 1,
-                    0, 1, 1, 0, 0, 0,
-                ],
-            },
-        ];
-=======
         );
         assert!(ff
             .encrypt(&[], &FlexibleNumeralString::from(vec![0; 6]))
@@ -531,7 +513,6 @@
             }
         }
     }
->>>>>>> 5eeb89b2
 
     #[test]
     fn flexible() {
@@ -583,82 +564,11 @@
         }
     }
 
-<<<<<<< HEAD
-        let test_vectors = vec![
-            // Zcash test vectors
-            TestVector {
-                key: vec![
-                    0x2B, 0x7E, 0x15, 0x16, 0x28, 0xAE, 0xD2, 0xA6, 0xAB, 0xF7, 0x15, 0x88, 0x09,
-                    0xCF, 0x4F, 0x3C, 0xEF, 0x43, 0x59, 0xD8, 0xD5, 0x80, 0xAA, 0x4F, 0x7F, 0x03,
-                    0x6D, 0x6F, 0x04, 0xFC, 0x6A, 0x94,
-                ],
-                radix: 2,
-                tweak: vec![],
-                pt: vec![0; 88],
-                ct: vec![
-                    0, 0, 0, 0, 1, 0, 0, 1, 0, 0, 1, 1, 0, 1, 0, 1, 0, 1, 1, 1, 0, 1, 1, 1, 1, 1,
-                    1, 1, 1, 1, 0, 0, 1, 1, 0, 0, 0, 0, 0, 1, 1, 0, 1, 1, 0, 0, 1, 1, 1, 1, 1, 0,
-                    0, 1, 1, 1, 0, 1, 1, 1, 0, 1, 0, 1, 0, 1, 1, 0, 1, 0, 1, 0, 0, 1, 0, 0, 0, 1,
-                    0, 0, 1, 1, 0, 0, 1, 1, 1, 1,
-                ],
-                bpt: vec![
-                    0x00, 0x00, 0x00, 0x00, 0x00, 0x00, 0x00, 0x00, 0x00, 0x00, 0x00,
-                ],
-                bct: vec![
-                    0x90, 0xac, 0xee, 0x3f, 0x83, 0xcd, 0xe7, 0xae, 0x56, 0x22, 0xf3,
-                ],
-            },
-            TestVector {
-                key: vec![
-                    0x2B, 0x7E, 0x15, 0x16, 0x28, 0xAE, 0xD2, 0xA6, 0xAB, 0xF7, 0x15, 0x88, 0x09,
-                    0xCF, 0x4F, 0x3C, 0xEF, 0x43, 0x59, 0xD8, 0xD5, 0x80, 0xAA, 0x4F, 0x7F, 0x03,
-                    0x6D, 0x6F, 0x04, 0xFC, 0x6A, 0x94,
-                ],
-                radix: 2,
-                tweak: vec![],
-                pt: vec![
-                    0, 0, 0, 0, 1, 0, 0, 1, 0, 0, 1, 1, 0, 1, 0, 1, 0, 1, 1, 1, 0, 1, 1, 1, 1, 1,
-                    1, 1, 1, 1, 0, 0, 1, 1, 0, 0, 0, 0, 0, 1, 1, 0, 1, 1, 0, 0, 1, 1, 1, 1, 1, 0,
-                    0, 1, 1, 1, 0, 1, 1, 1, 0, 1, 0, 1, 0, 1, 1, 0, 1, 0, 1, 0, 0, 1, 0, 0, 0, 1,
-                    0, 0, 1, 1, 0, 0, 1, 1, 1, 1,
-                ],
-                ct: vec![
-                    1, 1, 0, 1, 1, 0, 1, 0, 1, 1, 0, 1, 0, 0, 0, 1, 1, 0, 0, 0, 1, 1, 1, 1, 0, 0,
-                    0, 0, 0, 1, 0, 0, 1, 1, 0, 0, 1, 1, 1, 1, 1, 1, 0, 1, 1, 0, 0, 1, 1, 1, 0, 1,
-                    0, 1, 0, 1, 1, 0, 1, 0, 0, 0, 0, 1, 1, 1, 1, 0, 0, 1, 0, 0, 0, 1, 0, 1, 0, 1,
-                    1, 1, 1, 1, 0, 1, 1, 0, 0, 0,
-                ],
-                bpt: vec![
-                    0x90, 0xac, 0xee, 0x3f, 0x83, 0xcd, 0xe7, 0xae, 0x56, 0x22, 0xf3,
-                ],
-                bct: vec![
-                    0x5b, 0x8b, 0xf1, 0x20, 0xf3, 0x9b, 0xab, 0x85, 0x27, 0xea, 0x1b,
-                ],
-            },
-            // Specific test cases
-            TestVector {
-                key: vec![0; 32],
-                radix: 2,
-                tweak: vec![],
-                pt: vec![
-                    0, 0, 0, 0, 0, 0, 0, 0, 0, 0, 0, 0, 0, 0, 0, 0, 0, 0, 0, 0, 0, 0, 0, 0, 0, 0,
-                    0, 0, 0, 0, 0, 0,
-                ],
-                ct: vec![
-                    1, 1, 0, 1, 1, 1, 1, 0, 1, 0, 0, 1, 1, 1, 1, 1, 0, 0, 1, 0, 0, 0, 0, 0, 1, 1,
-                    0, 1, 1, 0, 0, 0,
-                ],
-                bpt: vec![0x00, 0x00, 0x00, 0x00],
-                bct: vec![0x7b, 0xf9, 0x4, 0x1b],
-            },
-        ];
-=======
     #[test]
     fn binary() {
         for tv in test_vectors::get().filter(|tv| tv.binary.is_some()) {
             assert_eq!(tv.aes, AesType::AES256);
             let tvb = tv.binary.unwrap();
->>>>>>> 5eeb89b2
 
             let (bct, bpt) = {
                 let ff = FF1::<Aes256>::new(&tv.key, tv.radix).unwrap();
